--- conflicted
+++ resolved
@@ -51,19 +51,6 @@
         &[INTEGRATE_VELOCITY_SYSTEM_NAME],
     );
 
-<<<<<<< HEAD
-    builder = builder.with(
-        file::new_with_filter::<
-            lib::laser::gaussian::GaussianBeam,
-            SerdeJson,
-            lib::laser::cooling::CoolingLight,
-        >("gaussian.txt".to_string(), 100),
-        "",
-        &[INTEGRATE_VELOCITY_SYSTEM_NAME],
-    );
-
-=======
->>>>>>> afa05f75
     let mut dispatcher = builder.build();
     dispatcher.setup(&mut world);
 
