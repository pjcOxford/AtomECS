use bevy::prelude::*;
use crate::atom::{Atom, Position, Velocity};
use crate::collisions::CollisionsSet;
use crate::initiate::NewlyCreated;

#[derive(PartialEq, Eq)]
pub enum WriteOrNot {
    Write,
    NotWrite,
}
#[derive(Component)]
pub struct Marker {
    pub write_status: WriteOrNot
}

<<<<<<< HEAD
pub fn init_marker_system (
    mut commands: Commands,
    query: Query<Entity, With<NewlyCreated>>
) {
    for entity in query.iter() {
        commands.entity(entity).insert(Marker {write_status: WriteOrNot::NotWrite});
    }
}

pub fn add_marker_system(
    mut query: Query<(Entity, &Position, &Velocity, &mut Marker)>,
) {
    for (entity, pos, vel, mut marker) in query.iter_mut() {
        // if pos.pos.x < 210e-6 && pos.pos.x > 200e-6 {
        //     commands.entity(entity).insert(Marker);
        // }
        // else if pos.pos.x > 210e-6 {
        //     commands.entity(entity).remove::<Marker>();
        // }
        if pos.pos.x > 0.0 {
            marker.write_status = WriteOrNot::Write;
=======
#[derive(Resource)]
pub struct MarkerConfig {
    pub pos_range: Vec<(f64, f64)>,
    pub vel_range: Vec<(f64, f64)>,
}

pub fn add_marker_system(
    mut commands: Commands,
    query: Query<(Entity, &Position, &Velocity), With<Atom>>,
    config: Res<MarkerConfig>,
) {
    for (entity, pos, vel) in query.iter() {
        let mut add_marker = true;
        for i in 0..3 {
            if !(pos.pos.x < config.pos_range[i].1 && pos.pos.x > config.pos_range[i].0) {
                add_marker = false;
            }
            if !(vel.vel.x < config.vel_range[i].1 && vel.vel.x > config.vel_range[i].0) {
                add_marker = false;
            }
        }
        if add_marker {
            commands.entity(entity).insert(Marker);
>>>>>>> abb88528
        }
    }
}

pub fn remove_marker_system(
    mut commands: Commands,
    query: Query<(Entity, &Position, &Velocity), With<Atom>>,
    config: Res<MarkerConfig>,
) {
    for (entity, pos, vel) in query.iter() {
        let mut remove_marker = false;
        for i in 0..3 {
            if !(pos.pos.x < config.pos_range[i].1 && pos.pos.x > config.pos_range[i].0) {
                remove_marker = true;
            }
            if !(vel.vel.x < config.vel_range[i].1 && vel.vel.x > config.vel_range[i].0) {
                remove_marker = true;
            }
        }
        if remove_marker {
            commands.entity(entity).remove::<Marker>();
        }
    }
}

pub struct MarkerPlugin;
impl Plugin for MarkerPlugin {
    fn build(&self, app: &mut App) {
<<<<<<< HEAD
        app.add_systems(PreUpdate, init_marker_system);
=======
        app.insert_resource(MarkerConfig {
            pos_range: vec![(f64::MIN, f64::MAX), (f64::MIN, f64::MAX), (f64::MIN, f64::MAX)],
            vel_range: vec![(f64::MIN, f64::MAX), (f64::MIN, f64::MAX), (f64::MIN, f64::MAX)],
        });
>>>>>>> abb88528
        app.add_systems(PreUpdate, add_marker_system.after(CollisionsSet::WallCollisionSystems));
        app.add_systems(PreUpdate, remove_marker_system.after(CollisionsSet::WallCollisionSystems));
    }
}<|MERGE_RESOLUTION|>--- conflicted
+++ resolved
@@ -13,7 +13,6 @@
     pub write_status: WriteOrNot
 }
 
-<<<<<<< HEAD
 pub fn init_marker_system (
     mut commands: Commands,
     query: Query<Entity, With<NewlyCreated>>
@@ -23,19 +22,6 @@
     }
 }
 
-pub fn add_marker_system(
-    mut query: Query<(Entity, &Position, &Velocity, &mut Marker)>,
-) {
-    for (entity, pos, vel, mut marker) in query.iter_mut() {
-        // if pos.pos.x < 210e-6 && pos.pos.x > 200e-6 {
-        //     commands.entity(entity).insert(Marker);
-        // }
-        // else if pos.pos.x > 210e-6 {
-        //     commands.entity(entity).remove::<Marker>();
-        // }
-        if pos.pos.x > 0.0 {
-            marker.write_status = WriteOrNot::Write;
-=======
 #[derive(Resource)]
 pub struct MarkerConfig {
     pub pos_range: Vec<(f64, f64)>,
@@ -43,7 +29,6 @@
 }
 
 pub fn add_marker_system(
-    mut commands: Commands,
     query: Query<(Entity, &Position, &Velocity), With<Atom>>,
     config: Res<MarkerConfig>,
 ) {
@@ -58,8 +43,7 @@
             }
         }
         if add_marker {
-            commands.entity(entity).insert(Marker);
->>>>>>> abb88528
+            marker.write_status = WriteOrNot::Write;
         }
     }
 }
@@ -88,14 +72,11 @@
 pub struct MarkerPlugin;
 impl Plugin for MarkerPlugin {
     fn build(&self, app: &mut App) {
-<<<<<<< HEAD
-        app.add_systems(PreUpdate, init_marker_system);
-=======
         app.insert_resource(MarkerConfig {
             pos_range: vec![(f64::MIN, f64::MAX), (f64::MIN, f64::MAX), (f64::MIN, f64::MAX)],
             vel_range: vec![(f64::MIN, f64::MAX), (f64::MIN, f64::MAX), (f64::MIN, f64::MAX)],
         });
->>>>>>> abb88528
+        app.add_systems(PreUpdate, init_marker_system);
         app.add_systems(PreUpdate, add_marker_system.after(CollisionsSet::WallCollisionSystems));
         app.add_systems(PreUpdate, remove_marker_system.after(CollisionsSet::WallCollisionSystems));
     }
