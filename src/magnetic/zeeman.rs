//! Shift in an atom's transition frequency due to a magnetic field (zeeman effect)
<<<<<<< HEAD
=======
extern crate serde;
use serde::Serialize;
use specs::{
    Component, Entities, Join, LazyUpdate, Read, ReadStorage, System, VecStorage, WriteStorage,
};
>>>>>>> 26b3b496

use super::MagneticFieldSampler;
use crate::atom::AtomicTransition;
use crate::constant::HBAR;
use crate::initiate::NewlyCreated;
use specs::prelude::*;

/// Represents the (angular) Zeemanshift of the atom depending on the magnetic field it experiences
#[derive(Clone, Copy, Serialize)]
pub struct ZeemanShiftSampler {
    /// Zeemanshift for sigma plus transition in rad/s
    pub sigma_plus: f64,
    /// Zeemanshift for sigma minus transition in rad/s
    pub sigma_minus: f64,
    /// Zeemanshift for pi transition in rad/s
    pub sigma_pi: f64,
}

impl Default for ZeemanShiftSampler {
    fn default() -> Self {
        ZeemanShiftSampler {
            /// Zeemanshift for sigma plus transition in rad/s
            sigma_plus: f64::NAN,
            /// Zeemanshift for sigma minus transition in rad/s
            sigma_minus: f64::NAN,
            /// Zeemanshift for pi transition in rad/s
            sigma_pi: f64::NAN,
        }
    }
}

impl Component for ZeemanShiftSampler {
    type Storage = VecStorage<Self>;
}

/// Attaches the ZeemanShifSampler component to newly created atoms.
pub struct AttachZeemanShiftSamplersToNewlyCreatedAtomsSystem;

impl<'a> System<'a> for AttachZeemanShiftSamplersToNewlyCreatedAtomsSystem {
    type SystemData = (
        Entities<'a>,
        ReadStorage<'a, NewlyCreated>,
        ReadStorage<'a, AtomicTransition>,
        Read<'a, LazyUpdate>,
    );
    fn run(&mut self, (ent, newly_created, atomic_transition, updater): Self::SystemData) {
        for (ent, _nc, _at) in (&ent, &newly_created, &atomic_transition).join() {
            updater.insert(ent, ZeemanShiftSampler::default());
        }
    }
}

/// Calculates the Zeeman shift for each atom in each cooling beam.
pub struct CalculateZeemanShiftSystem;
impl<'a> System<'a> for CalculateZeemanShiftSystem {
    type SystemData = (
        WriteStorage<'a, ZeemanShiftSampler>,
        ReadStorage<'a, MagneticFieldSampler>,
        ReadStorage<'a, AtomicTransition>,
    );

    fn run(
        &mut self,
        (mut zeeman_sampler, magnetic_field_sampler, atomic_transition): Self::SystemData,
    ) {
        use rayon::prelude::*;

        (
            &mut zeeman_sampler,
            &magnetic_field_sampler,
            &atomic_transition,
        )
            .par_join()
            .for_each(|(zeeman, magnetic_field, atom_info)| {
                zeeman.sigma_plus = atom_info.mup / HBAR * magnetic_field.magnitude;
                zeeman.sigma_minus = atom_info.mum / HBAR * magnetic_field.magnitude;
                zeeman.sigma_pi = atom_info.muz / HBAR * magnetic_field.magnitude;
            });
    }
}

#[cfg(test)]
pub mod tests {

    use super::*;

    extern crate specs;
    use crate::constant::HBAR;
    use assert_approx_eq::assert_approx_eq;
    extern crate nalgebra;
    use nalgebra::Vector3;

    #[test]
    fn test_calculate_zeeman_shift_system() {
        let mut test_world = World::new();
        test_world.register::<MagneticFieldSampler>();
        test_world.register::<AtomicTransition>();
        test_world.register::<ZeemanShiftSampler>();

        let atom1 = test_world
            .create_entity()
            .with(MagneticFieldSampler {
                field: Vector3::new(0.0, 0.0, 1.0),
                magnitude: 1.0,
            })
            .with(AtomicTransition::strontium())
            .with(ZeemanShiftSampler::default())
            .build();

        let mut system = CalculateZeemanShiftSystem;
        system.run_now(&test_world);
        test_world.maintain();
        let sampler_storage = test_world.read_storage::<ZeemanShiftSampler>();

        assert_approx_eq!(
            sampler_storage
                .get(atom1)
                .expect("entity not found")
                .sigma_plus,
            AtomicTransition::strontium().mup / HBAR * 1.0,
            1e-5_f64
        );

        assert_approx_eq!(
            sampler_storage
                .get(atom1)
                .expect("entity not found")
                .sigma_minus,
            AtomicTransition::strontium().mum / HBAR * 1.0,
            1e-5_f64
        );
        assert_approx_eq!(
            sampler_storage
                .get(atom1)
                .expect("entity not found")
                .sigma_pi,
            AtomicTransition::strontium().muz / HBAR * 1.0,
            1e-5_f64
        );
    }
}<|MERGE_RESOLUTION|>--- conflicted
+++ resolved
@@ -1,12 +1,4 @@
 //! Shift in an atom's transition frequency due to a magnetic field (zeeman effect)
-<<<<<<< HEAD
-=======
-extern crate serde;
-use serde::Serialize;
-use specs::{
-    Component, Entities, Join, LazyUpdate, Read, ReadStorage, System, VecStorage, WriteStorage,
-};
->>>>>>> 26b3b496
 
 use super::MagneticFieldSampler;
 use crate::atom::AtomicTransition;
