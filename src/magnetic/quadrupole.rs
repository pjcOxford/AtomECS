//! Magnetic quadrupole fields

extern crate nalgebra;
extern crate serde;
extern crate specs;
use crate::atom::Position;
use serde::Serialize;

use crate::magnetic::MagneticFieldSampler;
use crate::ramp::Lerp;
use nalgebra::{Matrix3, Unit, Vector3};
use specs::{Component, HashMapStorage, Join, ReadStorage, System, WriteStorage};

/// A component representing a 3D quadrupole field.
#[derive(Serialize, Clone, Copy, Lerp)]
pub struct QuadrupoleField3D {
    /// Gradient of the quadrupole field, in units of Tesla/m
    gradient: f64,
    /// A unit vector pointing along the symmetry axis of the 3D quadrupole field.
    direction: Vector3<f64>,
}
impl QuadrupoleField3D {
    /// Creates a `QuadrupoleField3D` component with gradient specified in Gauss per cm.
    #[inline]
    pub fn gauss_per_cm(gradient: f64, direction: Vector3<f64>) -> Self {
        Self {
            gradient: gradient * 0.01,
            direction: direction.normalize(),
        }
    }
}

impl Component for QuadrupoleField3D {
    type Storage = HashMapStorage<Self>;
}

/// Updates the values of magnetic field samplers to include quadrupole fields in the world.
pub struct Sample3DQuadrupoleFieldSystem;
impl Sample3DQuadrupoleFieldSystem {
    /// Calculates the quadrupole magnetic field.
    /// The field is defined with components `Bx = grad*x`, `By = grad*y`, `Bz = -2 * grad * z`.
    ///
    /// # Arguments
    ///
    /// `pos`: position of the sampler, m
    ///
    /// `centre`: position of the quadrupole node, m
    ///
    /// `gradient`: quadrupole gradient, in Tesla/m
    ///
    /// `direction`: A _normalized_ vector pointing in the direction of the quadrupole's symmetry axis.
    pub fn calculate_field(
        pos: Vector3<f64>,
        centre: Vector3<f64>,
        gradient: f64,
        direction: Vector3<f64>,
    ) -> Vector3<f64> {
        let delta = pos - centre;
        let z_comp = delta.dot(&direction) * direction;
        let r_comp = delta - z_comp;
        gradient * (r_comp - 2.0 * z_comp)
    }
}

impl<'a> System<'a> for Sample3DQuadrupoleFieldSystem {
    type SystemData = (
        WriteStorage<'a, MagneticFieldSampler>,
        ReadStorage<'a, Position>,
        ReadStorage<'a, QuadrupoleField3D>,
    );
    fn run(&mut self, (mut sampler, pos, quadrupole): Self::SystemData) {
        use rayon::prelude::*;
        use specs::ParJoin;

        for (centre, quadrupole) in (&pos, &quadrupole).join() {
            (&pos, &mut sampler)
                .par_join()
                .for_each(|(pos, mut sampler)| {
                    let quad_field = Sample3DQuadrupoleFieldSystem::calculate_field(
                        pos.pos,
                        centre.pos,
                        quadrupole.gradient,
                        quadrupole.direction,
                    );
                    sampler.field = sampler.field + quad_field;

                    // calculate local jacobian for magnetic field gradient
                    let mut jacobian = Matrix3::<f64>::zeros();
                    let delta = 1e-9; // Is there a better way to choose this number?
                                      // Strictly speaking to be accurate it depends on the length scale over which
                                      // the magnetic field changes
                    for i in 0..3 {
                        let mut pos_plus_dr = pos.pos;
                        let mut pos_minus_dr = pos.pos;
                        pos_plus_dr[i] = pos_plus_dr[i] + delta;
                        pos_minus_dr[i] = pos_minus_dr[i] - delta;

                        let b_plus_dr = Sample3DQuadrupoleFieldSystem::calculate_field(
                            pos_plus_dr,
                            centre.pos,
                            quadrupole.gradient,
                            quadrupole.direction,
                        );
                        let b_minus_dr = Sample3DQuadrupoleFieldSystem::calculate_field(
                            pos_minus_dr,
                            centre.pos,
                            quadrupole.gradient,
                            quadrupole.direction,
                        );

                        let grad_plus = (b_plus_dr - quad_field) / delta;
                        let grad_minus = (quad_field - b_minus_dr) / delta;
                        let gradient = (grad_plus + grad_minus) / 2.0;

                        jacobian.set_column(i, &gradient);
                    }
                    sampler.jacobian = sampler.jacobian + jacobian;
                });
        }
    }
}

/// A component representing a 2D quadrupole field.
///
/// The quadrupole field is of the form `B = B'(x, -y, 0)`.
/// The coordinate system is aligned such that:
///  * `e_x` is in the direction `direction_out`
///  * `e_y` is in the direction `direction_in`.
pub struct QuadrupoleField2D {
    /// Gradient of the quadrupole field, `B'`, in units of Tesla/m
    gradient: f64,

    /// A unit vector that defines the direction along which the field lines point away from the node. Perpendicular to `axis` and `direction_in`.
    direction_out: Vector3<f64>,

    /// A unit vector that defines the direction along which the field lines point in from the node. Perpendicular to both `direction_out` and `axis`.
    direction_in: Vector3<f64>,
}
impl QuadrupoleField2D {
    /// Creates a `QuadrupoleField2D` component with gradient specified in Gauss/cm.
    pub fn gauss_per_cm(
        gradient: f64,
        axis: Unit<Vector3<f64>>,
        out_direction: Unit<Vector3<f64>>,
    ) -> Self {
        Self {
            direction_out: (out_direction.into_inner()
                - axis.into_inner() * axis.dot(&out_direction))
            .normalize(),
            direction_in: axis.cross(out_direction.as_ref()),
            gradient: gradient * 0.01,
        }
    }
}
impl Component for QuadrupoleField2D {
    type Storage = HashMapStorage<Self>;
}

/// Updates the values of magnetic field samplers to include 2d quadrupole fields in the world.
pub struct Sample2DQuadrupoleFieldSystem;
impl Sample2DQuadrupoleFieldSystem {
    /// Calculates 2D quadrupole magnetic field.
    ///
    /// # Arguments
    ///
    /// `pos`: position of the sampler, m
    ///
    /// `quad_pos`: position of the quadrupole entity, m
    ///
    /// `gradient`: quadrupole gradient, in Tesla/m
    ///
    /// `direction_in`: A unit vector in the direction for the field lines point in to the node.
    ///
    /// `direction_out`: A unit vector in the direction for the field lines point away from the node.
    pub fn calculate_field(
        pos: Vector3<f64>,
        quad_pos: Vector3<f64>,
        gradient: f64,
        direction_in: Vector3<f64>,
        direction_out: Vector3<f64>,
    ) -> Vector3<f64> {
        let delta = pos - quad_pos;
        let in_comp = direction_in.dot(&delta) * direction_in;
        let out_comp = direction_out.dot(&delta) * direction_out;
        gradient * (out_comp - in_comp)
    }
}

impl<'a> System<'a> for Sample2DQuadrupoleFieldSystem {
    type SystemData = (
        WriteStorage<'a, MagneticFieldSampler>,
        ReadStorage<'a, Position>,
        ReadStorage<'a, QuadrupoleField2D>,
    );
    fn run(&mut self, (mut sampler, pos, quadrupole): Self::SystemData) {
        for (centre, quadrupole) in (&pos, &quadrupole).join() {
            for (pos, mut sampler) in (&pos, &mut sampler).join() {
                let quad_field = Self::calculate_field(
                    pos.pos,
                    centre.pos,
                    quadrupole.gradient,
                    quadrupole.direction_in,
                    quadrupole.direction_out,
                );
                sampler.field = sampler.field + quad_field;
            }
        }
    }
}

#[cfg(test)]
pub mod tests {

    use super::*;
    extern crate nalgebra;
    extern crate specs;
    use assert_approx_eq::assert_approx_eq;
    use nalgebra::Vector3;
<<<<<<< HEAD
    use specs::{Builder, RunNow, World};
=======
    use specs::prelude::*;
>>>>>>> 8186e6a3

    /// Tests the correct implementation of the quadrupole 3D field
    #[test]
    fn test_quadrupole_3d_field() {
        let pos = Vector3::new(1.0, 1.0, 1.0);
        let centre = Vector3::new(0., 1., 0.);
        let gradient = 1.;
        let field =
            Sample3DQuadrupoleFieldSystem::calculate_field(pos, centre, gradient, Vector3::z());
        assert_eq!(field, Vector3::new(1., 0., -2.));
    }

    #[test]

    fn test_quadrupole_jacobian_calculation() {
        let mut test_world = World::new();

        test_world.register::<QuadrupoleField3D>();
        test_world.register::<Position>();
        test_world.register::<MagneticFieldSampler>();

        let atom1 = test_world
            .create_entity()
            .with(Position {
                pos: Vector3::new(0.02, 0.01, -0.05),
            })
            .with(MagneticFieldSampler::default())
            .build();

        test_world
            .create_entity()
            .with(QuadrupoleField3D {
                gradient: 1.0,
                direction: Vector3::new(0.0, 0.0, 1.0),
            })
            .with(Position {
                pos: Vector3::new(0.0, 0.0, 0.0),
            })
            .build();

        test_world
            .create_entity()
            .with(QuadrupoleField3D {
                gradient: 2.0,
                direction: Vector3::new(1.0, 0.0, 1.0).normalize(),
            })
            .with(Position {
                pos: Vector3::new(0.0, 0.0, 0.0),
            })
            .build();

        let mut system = Sample3DQuadrupoleFieldSystem;
<<<<<<< HEAD
        system.run_now(&test_world.res);
=======
        system.run_now(&test_world);
>>>>>>> 8186e6a3
        test_world.maintain();
        let sampler_storage = test_world.read_storage::<MagneticFieldSampler>();

        let test_jacobian = sampler_storage
            .get(atom1)
            .expect("entity not found")
            .jacobian;

        assert_approx_eq!(test_jacobian[(0, 0)], 0.0, 1e-6_f64);
        assert_approx_eq!(test_jacobian[(1, 0)], 0.0, 1e-6_f64);
        assert_approx_eq!(test_jacobian[(2, 0)], -3.0, 1e-6_f64);
        assert_approx_eq!(test_jacobian[(0, 1)], 0.0, 1e-6_f64);
        assert_approx_eq!(test_jacobian[(1, 1)], 3.0, 1e-6_f64);
        assert_approx_eq!(test_jacobian[(2, 1)], 0.0, 1e-6_f64);
        assert_approx_eq!(test_jacobian[(0, 2)], -3.0, 1e-6_f64);
        assert_approx_eq!(test_jacobian[(1, 2)], 0.0, 1e-6_f64);
        assert_approx_eq!(test_jacobian[(2, 2)], -3.0, 1e-6_f64);
    }

    #[test]
    fn test_quadrupole_2d_field() {
        let pos = Vector3::new(1.0, 1.0, 1.0);
        let centre = Vector3::new(0., 0.5, 0.);
        let gradient = 1.;
        let field = Sample2DQuadrupoleFieldSystem::calculate_field(
            pos,
            centre,
            gradient,
            Vector3::x(),
            Vector3::y(),
        );
        assert_eq!(field, Vector3::new(-1., 0.5, 0.));
    }
}<|MERGE_RESOLUTION|>--- conflicted
+++ resolved
@@ -216,11 +216,7 @@
     extern crate specs;
     use assert_approx_eq::assert_approx_eq;
     use nalgebra::Vector3;
-<<<<<<< HEAD
-    use specs::{Builder, RunNow, World};
-=======
     use specs::prelude::*;
->>>>>>> 8186e6a3
 
     /// Tests the correct implementation of the quadrupole 3D field
     #[test]
@@ -273,11 +269,7 @@
             .build();
 
         let mut system = Sample3DQuadrupoleFieldSystem;
-<<<<<<< HEAD
-        system.run_now(&test_world.res);
-=======
         system.run_now(&test_world);
->>>>>>> 8186e6a3
         test_world.maintain();
         let sampler_storage = test_world.read_storage::<MagneticFieldSampler>();
 
