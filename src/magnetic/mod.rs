//! Magnetic fields and zeeman shift

extern crate nalgebra;

use specs::prelude::*;

use crate::initiate::NewlyCreated;
use crate::integrator::INTEGRATE_POSITION_SYSTEM_NAME;
use nalgebra::{Matrix3, Vector3};
use specs::{
	Component, DispatcherBuilder, Entities, Join, LazyUpdate, Read, ReadStorage, System,
	VecStorage, World, WriteStorage,
};

pub mod force;
pub mod grid;
pub mod quadrupole;
pub mod top;
pub mod uniform;
pub mod zeeman;
use std::fmt;

/// A component that stores the magnetic field at an entity's location.
#[derive(Copy, Clone)]
pub struct MagneticFieldSampler {
	/// Vector representing the magnetic field components along x,y,z in units of Tesla.
	pub field: Vector3<f64>,

	/// Magnitude of the magnetic field in units of Tesla
	pub magnitude: f64,

	/// Local gradient of the magnitude of the magnetic field in T/m
	pub gradient: Vector3<f64>,

	///Local jacobian of magnetic field
	pub jacobian: Matrix3<f64>,
}
impl MagneticFieldSampler {
	pub fn tesla(b_field: Vector3<f64>) -> Self {
		MagneticFieldSampler {
			field: b_field,
			magnitude: b_field.norm(),
			gradient: Vector3::new(0.0, 0.0, 0.0),
			jacobian: Matrix3::zeros(),
		}
	}
}
impl Component for MagneticFieldSampler {
	type Storage = VecStorage<Self>;
}
impl fmt::Display for MagneticFieldSampler {
	fn fmt(&self, f: &mut fmt::Formatter<'_>) -> fmt::Result {
		write!(
			f,
			"({:?},{:?},{:?})",
			self.field[0], self.field[1], self.field[2]
		)
	}
}

impl Default for MagneticFieldSampler {
	fn default() -> Self {
		MagneticFieldSampler {
			field: Vector3::new(0.0, 0.0, 0.0),
			magnitude: 0.0,
			gradient: Vector3::new(0.0, 0.0, 0.0),
			jacobian: Matrix3::zeros(),
		}
	}
}

/// System that clears the magnetic field samplers each frame.
pub struct ClearMagneticFieldSamplerSystem;

impl<'a> System<'a> for ClearMagneticFieldSamplerSystem {
	type SystemData = WriteStorage<'a, MagneticFieldSampler>;
	fn run(&mut self, mut sampler: Self::SystemData) {
		use rayon::prelude::*;

		(&mut sampler).par_join().for_each(|mut sampler| {
			sampler.magnitude = 0.;
			sampler.field = Vector3::new(0.0, 0.0, 0.0);
			sampler.gradient = Vector3::new(0.0, 0.0, 0.0);
			sampler.jacobian = Matrix3::zeros();
		});
	}
}

/// System that calculates the magnitude of the magnetic field.
///
/// The magnetic field magnitude is frequently used, so it makes sense to calculate it once and cache the result.
/// This system runs after all other magnetic field systems.
pub struct CalculateMagneticFieldMagnitudeSystem;

impl<'a> System<'a> for CalculateMagneticFieldMagnitudeSystem {
	type SystemData = WriteStorage<'a, MagneticFieldSampler>;
	fn run(&mut self, mut sampler: Self::SystemData) {
		use rayon::prelude::*;

		(&mut sampler).par_join().for_each(|mut sampler| {
			sampler.magnitude = sampler.field.norm();
			if sampler.magnitude.is_nan() {
				sampler.magnitude = 0.0;
			}
		});
	}
}

/// System that calculates the gradient of the magnitude of the magnetic field.
///

pub struct CalculateMagneticMagnitudeGradientSystem;

impl<'a> System<'a> for CalculateMagneticMagnitudeGradientSystem {
	type SystemData = WriteStorage<'a, MagneticFieldSampler>;
	fn run(&mut self, mut sampler: Self::SystemData) {
		use rayon::prelude::*;
		use specs::ParJoin;

		(&mut sampler).par_join().for_each(|mut sampler| {
			let mut gradient = Vector3::new(0.0, 0.0, 0.0);
			for i in 0..3 {
				gradient[i] =
					(1.0 / (sampler.magnitude)) * (sampler.field.dot(&sampler.jacobian.column(i)));
			}
			sampler.gradient = gradient;
		});
	}
}

/// Attachs the MagneticFieldSampler component to newly created atoms.
/// This allows other magnetic Systems to interact with the atom, eg to calculate fields at their location.
pub struct AttachFieldSamplersToNewlyCreatedAtomsSystem;

impl<'a> System<'a> for AttachFieldSamplersToNewlyCreatedAtomsSystem {
	type SystemData = (
		Entities<'a>,
		ReadStorage<'a, NewlyCreated>,
		Read<'a, LazyUpdate>,
	);
	fn run(&mut self, (ent, newly_created, updater): Self::SystemData) {
		for (ent, _nc) in (&ent, &newly_created).join() {
			updater.insert(ent, MagneticFieldSampler::default());
		}
	}
}

/// Adds the systems required by magnetics to the dispatcher.
///
/// #Arguments
///
/// `builder`: the dispatch builder to modify
///
/// `deps`: any dependencies that must be completed before the magnetics systems run.
pub fn add_systems_to_dispatch(builder: &mut DispatcherBuilder<'static, 'static>, deps: &[&str]) {
	builder.add(ClearMagneticFieldSamplerSystem, "magnetics_clear", deps);
	builder.add(
		quadrupole::Sample3DQuadrupoleFieldSystem,
		"magnetics_quadrupole",
		&[
			"magnetics_clear",
			crate::integrator::INTEGRATE_POSITION_SYSTEM_NAME,
		],
	);
	builder.add(
		quadrupole::Sample2DQuadrupoleFieldSystem,
		"magnetics_2dquadrupole",
		&["magnetics_quadrupole"],
	);
	builder.add(
		uniform::UniformMagneticFieldSystem,
		"magnetics_uniform",
		&["magnetics_2dquadrupole"],
	);
	builder.add(
		top::TimeOrbitingPotentialSystem,
		"magnetics_top",
		&["magnetics_uniform"],
	);
	builder.add(
		grid::SampleMagneticGridSystem,
		"magnetics_grid",
		&["magnetics_top", INTEGRATE_POSITION_SYSTEM_NAME],
	);
	builder.add(
		CalculateMagneticFieldMagnitudeSystem,
		"magnetics_magnitude",
		&["magnetics_grid"],
	);
	builder.add(
		CalculateMagneticMagnitudeGradientSystem,
		"magnetics_gradient",
		&["magnetics_magnitude"],
	);
	builder.add(
		AttachFieldSamplersToNewlyCreatedAtomsSystem,
		"add_magnetic_field_samplers",
		&[],
	);
	builder.add(
		zeeman::AttachZeemanShiftSamplersToNewlyCreatedAtomsSystem,
		"attach_zeeman_shift_samplers",
		&[],
	);
	builder.add(
		zeeman::CalculateZeemanShiftSystem,
		"zeeman_shift",
		&["magnetics_magnitude"],
	);
}

/// Registers resources required by magnetics to the ecs world.
pub fn register_components(world: &mut World) {
	world.register::<uniform::UniformMagneticField>();
	world.register::<quadrupole::QuadrupoleField3D>();
	world.register::<quadrupole::QuadrupoleField2D>();
	world.register::<MagneticFieldSampler>();
	world.register::<grid::PrecalculatedMagneticFieldGrid>();
}

#[cfg(test)]
pub mod tests {
	use super::*;
	use crate::atom::Position;
<<<<<<< HEAD
	use crate::magnetic::quadrupole::{QuadrupoleField3D, Sample3DQuadrupoleFieldSystem};
	use assert_approx_eq::assert_approx_eq;
	use specs::{Builder, DispatcherBuilder, RunNow, World};
=======
>>>>>>> b586e1a3

	/// Tests the correct implementation of the magnetics systems and dispatcher.
	/// This is done by setting up a test world and ensuring that the magnetic systems perform the correct operations on test entities.
	#[test]
	fn test_magnetics_systems() {
		let mut test_world = World::new();
		register_components(&mut test_world);
		test_world.register::<NewlyCreated>();
		test_world.register::<zeeman::ZeemanShiftSampler>();
		let mut builder = DispatcherBuilder::new();
		builder.add(
			crate::integrator::VelocityVerletIntegratePositionSystem {},
			crate::integrator::INTEGRATE_POSITION_SYSTEM_NAME,
			&[],
		);
		add_systems_to_dispatch(&mut builder, &[]);
		let mut dispatcher = builder.build();
		dispatcher.setup(&mut test_world);
		test_world.insert(crate::integrator::Step { n: 0 });
		test_world.insert(crate::integrator::Timestep { delta: 1.0e-6 });

		test_world
			.create_entity()
			.with(uniform::UniformMagneticField {
				field: Vector3::new(2.0, 0.0, 0.0),
			})
			.with(quadrupole::QuadrupoleField3D::gauss_per_cm(
				100.0,
				Vector3::z(),
			))
			.with(Position {
				pos: Vector3::new(0.0, 0.0, 0.0),
			})
			.build();

		let sampler_entity = test_world
			.create_entity()
			.with(Position {
				pos: Vector3::new(1.0, 1.0, 1.0),
			})
			.with(MagneticFieldSampler::default())
			.build();

		dispatcher.dispatch(&mut test_world);

		let samplers = test_world.read_storage::<MagneticFieldSampler>();
		let sampler = samplers.get(sampler_entity);
		assert_eq!(
			sampler.expect("entity not found").field,
			Vector3::new(2.0 + 1.0, 1.0, -2.0)
		);
	}

	/// Tests that magnetic field samplers are added to newly created atoms.
	#[test]
	fn test_field_samplers_are_added() {
		let mut test_world = World::new();
		register_components(&mut test_world);
		test_world.register::<NewlyCreated>();
		test_world.register::<zeeman::ZeemanShiftSampler>();
		let mut builder = DispatcherBuilder::new();
		builder.add(
			crate::integrator::VelocityVerletIntegratePositionSystem {},
			crate::integrator::INTEGRATE_POSITION_SYSTEM_NAME,
			&[],
		);
		add_systems_to_dispatch(&mut builder, &[]);
		let mut dispatcher = builder.build();
		dispatcher.setup(&mut test_world);
		test_world.insert(crate::integrator::Step { n: 0 });
		test_world.insert(crate::integrator::Timestep { delta: 1.0e-6 });

		let sampler_entity = test_world.create_entity().with(NewlyCreated).build();

		dispatcher.dispatch(&mut test_world);
		test_world.maintain();

		let samplers = test_world.read_storage::<MagneticFieldSampler>();
		assert_eq!(samplers.contains(sampler_entity), true);
	}

	// Test correct calculation of magnetic field gradient
	#[test]

	fn test_magnetic_gradient_system() {
		let mut test_world = World::new();

		test_world.register::<QuadrupoleField3D>();
		test_world.register::<Position>();
		test_world.register::<MagneticFieldSampler>();

		let atom1 = test_world
			.create_entity()
			.with(Position {
				pos: Vector3::new(2.0, 1.0, -5.0),
			})
			.with(MagneticFieldSampler::default())
			.build();

		test_world
			.create_entity()
			.with(QuadrupoleField3D::gauss_per_cm(2.0, Vector3::z()))
			.with(Position {
				pos: Vector3::new(0.0, 0.0, 0.0),
			})
			.build();

		test_world
			.create_entity()
			.with(QuadrupoleField3D::gauss_per_cm(1.0, Vector3::z()))
			.with(Position {
				pos: Vector3::new(0.0, 0.0, 0.0),
			})
			.build();

		let mut quad_system = Sample3DQuadrupoleFieldSystem;
		quad_system.run_now(&test_world.res);

		let mut magnitude_system = CalculateMagneticFieldMagnitudeSystem;
		magnitude_system.run_now(&test_world.res);
		let mut gradient_system = CalculateMagneticMagnitudeGradientSystem;
		gradient_system.run_now(&test_world.res);

		test_world.maintain();
		let sampler_storage = test_world.read_storage::<MagneticFieldSampler>();

		let test_gradient = sampler_storage
			.get(atom1)
			.expect("entity not found")
			.gradient;

		assert_approx_eq!(test_gradient[0], 5.8554e-3, 1e-6_f64);
		assert_approx_eq!(test_gradient[1], 2.9277e-3, 1e-6_f64);
		assert_approx_eq!(test_gradient[2], -0.058554, 1e-6_f64);
	}
}<|MERGE_RESOLUTION|>--- conflicted
+++ resolved
@@ -222,12 +222,9 @@
 pub mod tests {
 	use super::*;
 	use crate::atom::Position;
-<<<<<<< HEAD
 	use crate::magnetic::quadrupole::{QuadrupoleField3D, Sample3DQuadrupoleFieldSystem};
 	use assert_approx_eq::assert_approx_eq;
 	use specs::{Builder, DispatcherBuilder, RunNow, World};
-=======
->>>>>>> b586e1a3
 
 	/// Tests the correct implementation of the magnetics systems and dispatcher.
 	/// This is done by setting up a test world and ensuring that the magnetic systems perform the correct operations on test entities.
