use crate::atom::{Atom,Mass,Position,Velocity,Force,RandKick,Gravity};
<<<<<<< HEAD
use crate::initiate::{AtomInfo,NewlyCreated};
use crate::laser;
use crate::magnetic;
=======
use crate::initiate::{AtomInfo,NewlyCreated,DeflagNewAtomsSystem};
use crate::integrator::{Timestep,Step};
use crate::update::*;
use crate::laser::*;
use crate::magnetic::*;
>>>>>>> a0363cab
use crate::initiate::atom_create::{Oven};
use crate::integrator::EulerIntegrationSystem;
use specs::{World,Builder,DispatcherBuilder,Dispatcher};
use crate::output::*;
<<<<<<< HEAD

pub fn register_resources_general(world: &mut World) {
=======
/// register some general component
pub fn register_component_general(world: &mut World) {
>>>>>>> a0363cab

		world.register::<Position>();
		world.register::<Velocity>();
		world.register::<Force>();
		world.register::<Mass>();
}

/// register component related to atom creation
pub fn register_component_atomcreation(world: &mut World) {

		world.register::<Oven>();
		world.register::<AtomInfo>();
        world.register::<Atom>();
		world.register::<NewlyCreated>();
}

/// register component related to forces other than laser force
pub fn register_component_otherforce(world: &mut World) {
		world.register::<Gravity>();
		world.register::<RandKick>();
}

/// register component for output system
pub fn register_component_output(world: &mut World) {
		world.register::<Detector>();
		world.register::<RingDetector>();
}

/// if you are lazy and have no idea what you want, use this function to register everything
pub fn register_lazy(mut world: &mut World){
<<<<<<< HEAD
    register_resource_output(&mut world);
    register_resource_otherforce(&mut world);
    register_resources_atomcreation(&mut world);
    register_resources_general(&mut world);
    magnetic::register_resources(&mut world);
    laser::register_resources(&mut world);
=======
    register_component_output(&mut world);
    register_component_otherforce(&mut world);
    register_component_atomcreation(&mut world);
    register_component_general(&mut world);
    register_component_magnetic(&mut world);
    register_component_laser(&mut world);

>>>>>>> a0363cab
}

///  add general update system to dispatcher 
fn add_systems_to_dispatch_general_update(builder: DispatcherBuilder<'static,'static>, deps: &[&str]) -> DispatcherBuilder<'static,'static> {
	builder.
<<<<<<< HEAD
=======
	with(UpdateRandKick,"update_kick",deps).
	with(UpdateForce,"updateforce",&["update_kick"]).
    with(DeflagNewAtomsSystem,"deflag",&["updateforce"]).
>>>>>>> a0363cab
	with(EulerIntegrationSystem,"updatepos",&["update_kick"]).
	with(PrintOutputSytem,"print",&["updatepos"]).
	with(DetectingAtomSystem,"detect",&["updatepos"])
}

<<<<<<< HEAD
/// Creates a `Dispatcher` that can be used to calculate each simulation frame.
pub fn create_simulation_dispatcher()->Dispatcher<'static,'static>{
    let mut builder = DispatcherBuilder::new();
    builder = magnetic::add_systems_to_dispatch(builder, &[]);
	builder.add_barrier();
    builder = laser::add_systems_to_dispatch(builder, &[]);
	builder.add_barrier();
    builder = add_systems_to_dispatch_general_update(builder, &[]);
    builder.build()
=======
/// create the running dispatcher
pub fn create_dispatcher_running()->Dispatcher<'static,'static>{
    let builder=DispatcherBuilder::new();
    let builder_1 = add_systems_to_dispatch_magnetic(builder, &[]);
    let builder_2 = add_systems_to_dispatch_laser(builder_1, &["magnetics_magnitude"]);
    let builder_3 = add_systems_to_dispatch_general_update(builder_2, &["updatelaserinter"]);
    let dispatcher = builder_3.build();
    dispatcher
}

/// add resources that is necessary easily
pub fn register_resources_lazy(mut world: &mut World){
    world.add_resource(Timestep{delta:1e-6});
    world.add_resource(Step{n:0});
	world.add_resource(AtomOuput{number_of_atom:0,total_velocity:[0.,0.,0.]});
>>>>>>> a0363cab
}<|MERGE_RESOLUTION|>--- conflicted
+++ resolved
@@ -1,26 +1,14 @@
 use crate::atom::{Atom,Mass,Position,Velocity,Force,RandKick,Gravity};
-<<<<<<< HEAD
-use crate::initiate::{AtomInfo,NewlyCreated};
 use crate::laser;
 use crate::magnetic;
-=======
 use crate::initiate::{AtomInfo,NewlyCreated,DeflagNewAtomsSystem};
 use crate::integrator::{Timestep,Step};
-use crate::update::*;
-use crate::laser::*;
-use crate::magnetic::*;
->>>>>>> a0363cab
 use crate::initiate::atom_create::{Oven};
 use crate::integrator::EulerIntegrationSystem;
 use specs::{World,Builder,DispatcherBuilder,Dispatcher};
 use crate::output::*;
-<<<<<<< HEAD
-
-pub fn register_resources_general(world: &mut World) {
-=======
 /// register some general component
 pub fn register_component_general(world: &mut World) {
->>>>>>> a0363cab
 
 		world.register::<Position>();
 		world.register::<Velocity>();
@@ -51,39 +39,23 @@
 
 /// if you are lazy and have no idea what you want, use this function to register everything
 pub fn register_lazy(mut world: &mut World){
-<<<<<<< HEAD
-    register_resource_output(&mut world);
-    register_resource_otherforce(&mut world);
-    register_resources_atomcreation(&mut world);
-    register_resources_general(&mut world);
-    magnetic::register_resources(&mut world);
-    laser::register_resources(&mut world);
-=======
     register_component_output(&mut world);
     register_component_otherforce(&mut world);
     register_component_atomcreation(&mut world);
     register_component_general(&mut world);
-    register_component_magnetic(&mut world);
-    register_component_laser(&mut world);
-
->>>>>>> a0363cab
+    magnetic::register_components(&mut world);
+    laser::register_components(&mut world);
 }
 
 ///  add general update system to dispatcher 
 fn add_systems_to_dispatch_general_update(builder: DispatcherBuilder<'static,'static>, deps: &[&str]) -> DispatcherBuilder<'static,'static> {
 	builder.
-<<<<<<< HEAD
-=======
-	with(UpdateRandKick,"update_kick",deps).
-	with(UpdateForce,"updateforce",&["update_kick"]).
-    with(DeflagNewAtomsSystem,"deflag",&["updateforce"]).
->>>>>>> a0363cab
+    with(DeflagNewAtomsSystem,"deflag",&[]).
 	with(EulerIntegrationSystem,"updatepos",&["update_kick"]).
 	with(PrintOutputSytem,"print",&["updatepos"]).
 	with(DetectingAtomSystem,"detect",&["updatepos"])
 }
 
-<<<<<<< HEAD
 /// Creates a `Dispatcher` that can be used to calculate each simulation frame.
 pub fn create_simulation_dispatcher()->Dispatcher<'static,'static>{
     let mut builder = DispatcherBuilder::new();
@@ -93,15 +65,6 @@
 	builder.add_barrier();
     builder = add_systems_to_dispatch_general_update(builder, &[]);
     builder.build()
-=======
-/// create the running dispatcher
-pub fn create_dispatcher_running()->Dispatcher<'static,'static>{
-    let builder=DispatcherBuilder::new();
-    let builder_1 = add_systems_to_dispatch_magnetic(builder, &[]);
-    let builder_2 = add_systems_to_dispatch_laser(builder_1, &["magnetics_magnitude"]);
-    let builder_3 = add_systems_to_dispatch_general_update(builder_2, &["updatelaserinter"]);
-    let dispatcher = builder_3.build();
-    dispatcher
 }
 
 /// add resources that is necessary easily
@@ -109,5 +72,4 @@
     world.add_resource(Timestep{delta:1e-6});
     world.add_resource(Step{n:0});
 	world.add_resource(AtomOuput{number_of_atom:0,total_velocity:[0.,0.,0.]});
->>>>>>> a0363cab
 }