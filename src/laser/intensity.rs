--- conflicted
+++ resolved
@@ -5,22 +5,12 @@
 // gaussian.rs since other beam profiles (although they're less common) should not be excluded.
 
 extern crate rayon;
-<<<<<<< HEAD
-=======
-extern crate serde;
-extern crate specs;
->>>>>>> 26b3b496
 
 use specs::prelude::*;
 
 use super::gaussian::{get_gaussian_beam_intensity, CircularMask, GaussianBeam};
 use crate::atom::Position;
-<<<<<<< HEAD
 use crate::laser::cooling::CoolingLightIndex;
-=======
-use serde::Serialize;
-use specs::{Component, Entities, Join, ReadStorage, System, VecStorage, WriteStorage};
->>>>>>> 26b3b496
 
 const LASER_CACHE_SIZE: usize = 16;
 
