//! Calculation of the intensity of CoolingLight entities at a specific position
//!

// This file exists because - in the spirit of keeping things general - I thought that the intensity sampler should not be in
// gaussian.rs since other beam profiles (although they're less common) should not be excluded.

extern crate rayon;
<<<<<<< HEAD
extern crate serde;
extern crate specs;
=======

use specs::prelude::*;
>>>>>>> d9a14bab

use super::cooling::CoolingLightIndex;
use super::gaussian::{get_gaussian_beam_intensity, CircularMask, GaussianBeam};
use crate::atom::Position;
<<<<<<< HEAD
use serde::Serialize;
use specs::{Component, Entities, Join, ReadStorage, System, VecStorage, WriteStorage};
=======
>>>>>>> d9a14bab

const LASER_CACHE_SIZE: usize = 16;

/// Represents the laser intensity at the position of the atom with respect to a certain laser beam
#[derive(Clone, Copy, Serialize)]
pub struct LaserIntensitySampler {
    /// Intensity in SI units of W/m^2
    pub intensity: f64,
}

impl Default for LaserIntensitySampler {
    fn default() -> Self {
        LaserIntensitySampler {
            /// Intensity in SI units of W/m^2
            intensity: f64::NAN,
        }
    }
}

/// Component that holds a list of `LaserIntensitySamplers`
#[derive(Copy, Clone, Serialize)]
pub struct LaserIntensitySamplers {
    /// List of laser samplers
    pub contents: [LaserIntensitySampler; crate::laser::COOLING_BEAM_LIMIT],
}
impl Component for LaserIntensitySamplers {
    type Storage = VecStorage<Self>;
}

/// This system initialises all `LaserIntensitySamplers` to a NAN value.
///
/// It also ensures that the size of the `LaserIntensitySamplers` components match the number of CoolingLight entities in the world.
pub struct InitialiseLaserIntensitySamplersSystem;
impl<'a> System<'a> for InitialiseLaserIntensitySamplersSystem {
    type SystemData = (WriteStorage<'a, LaserIntensitySamplers>,);
    fn run(&mut self, (mut samplers,): Self::SystemData) {
        use rayon::prelude::*;

        (&mut samplers).par_join().for_each(|mut sampler| {
            sampler.contents = [LaserIntensitySampler::default(); crate::laser::COOLING_BEAM_LIMIT];
        });
    }
}

/// System that calculates the intensity of CoolingLight entities, for example those with `GaussianBeam` components.
///
/// So far, the only intensity distribution implemented as a component for the use
/// along with `CoolingLight` is `GaussianBeam`.
/// However, in the future, other components will be implemented and this System can then be expanded
/// to handle them as well.
pub struct SampleLaserIntensitySystem;
impl<'a> System<'a> for SampleLaserIntensitySystem {
    type SystemData = (
        Entities<'a>,
        ReadStorage<'a, CoolingLightIndex>,
        ReadStorage<'a, GaussianBeam>,
        ReadStorage<'a, CircularMask>,
        ReadStorage<'a, Position>,
        WriteStorage<'a, LaserIntensitySamplers>,
    );

    fn run(
        &mut self,
        (entities, indices, gaussian, masks, position, mut intensity_samplers): Self::SystemData,
    ) {
        use rayon::prelude::*;

        // There are typically only a small number of lasers in a simulation.
        // For a speedup, cache the required components into thread memory,
        // so they can be distributed to parallel workers during the atom loop.
        type CachedLaser = (CoolingLightIndex, GaussianBeam, Option<CircularMask>);
        let laser_cache: Vec<CachedLaser> = (&entities, &indices, &gaussian)
            .join()
            .map(|(laser_entity, index, gaussian)| {
                (
                    index.clone(),
                    gaussian.clone(),
                    masks.get(laser_entity).cloned(),
                )
            })
            .collect();

        // Perform the iteration over atoms, `LASER_CACHE_SIZE` at a time.
        for base_index in (0..laser_cache.len()).step_by(LASER_CACHE_SIZE) {
            let max_index = laser_cache.len().min(base_index + LASER_CACHE_SIZE);
            let slice = &laser_cache[base_index..max_index];
            let mut laser_array = vec![laser_cache[0]; LASER_CACHE_SIZE];
            laser_array[..max_index].copy_from_slice(slice);
            let number_in_iteration = slice.len();

            (&mut intensity_samplers, &position)
                .par_join()
                .for_each(|(samplers, pos)| {
                    for i in 0..number_in_iteration {
                        let (index, gaussian, mask) = laser_array[i];
                        samplers.contents[index.index].intensity =
                            get_gaussian_beam_intensity(&gaussian, &pos, mask.as_ref());
                    }
                });
        }
    }
}

#[cfg(test)]
pub mod tests {

    use super::*;
    use crate::laser::cooling::CoolingLightIndex;
    use assert_approx_eq::assert_approx_eq;
    extern crate nalgebra;
    use nalgebra::Vector3;

    /// Tests the correct implementation of the `SampleLaserIntensitySystem`
    #[test]
    fn test_sample_laser_intensity_system() {
        let mut test_world = World::new();

        test_world.register::<CoolingLightIndex>();
        test_world.register::<GaussianBeam>();
        test_world.register::<CircularMask>();
        test_world.register::<Position>();
        test_world.register::<LaserIntensitySamplers>();

        test_world
            .create_entity()
            .with(CoolingLightIndex {
                index: 0,
                initiated: true,
            })
            .with(GaussianBeam {
                direction: Vector3::new(1.0, 0.0, 0.0),
                intersection: Vector3::new(0.0, 0.0, 0.0),
                e_radius: 2.0,
                power: 1.0,
            })
            .build();

        let atom1 = test_world
            .create_entity()
            .with(Position { pos: Vector3::y() })
            .with(LaserIntensitySamplers {
                contents: [LaserIntensitySampler::default(); crate::laser::COOLING_BEAM_LIMIT],
            })
            .build();

        let mut system = SampleLaserIntensitySystem;
        system.run_now(&test_world);
        test_world.maintain();
        let sampler_storage = test_world.read_storage::<LaserIntensitySamplers>();

        let actual_intensity = crate::laser::gaussian::get_gaussian_beam_intensity(
            &GaussianBeam {
                direction: Vector3::new(1.0, 0.0, 0.0),
                intersection: Vector3::new(0.0, 0.0, 0.0),
                e_radius: 2.0,
                power: 1.0,
            },
            &Position { pos: Vector3::y() },
            None,
        );

        assert_approx_eq!(
            sampler_storage
                .get(atom1)
                .expect("entity not found")
                .contents[0]
                .intensity,
            actual_intensity,
            1e-6_f64
        );
    }
}<|MERGE_RESOLUTION|>--- conflicted
+++ resolved
@@ -5,22 +5,13 @@
 // gaussian.rs since other beam profiles (although they're less common) should not be excluded.
 
 extern crate rayon;
-<<<<<<< HEAD
-extern crate serde;
-extern crate specs;
-=======
 
 use specs::prelude::*;
->>>>>>> d9a14bab
 
 use super::cooling::CoolingLightIndex;
 use super::gaussian::{get_gaussian_beam_intensity, CircularMask, GaussianBeam};
 use crate::atom::Position;
-<<<<<<< HEAD
 use serde::Serialize;
-use specs::{Component, Entities, Join, ReadStorage, System, VecStorage, WriteStorage};
-=======
->>>>>>> d9a14bab
 
 const LASER_CACHE_SIZE: usize = 16;
 
