--- conflicted
+++ resolved
@@ -89,11 +89,7 @@
 /// `builder`: the dispatch builder to modify
 ///
 /// `deps`: any dependencies that must be completed before the systems run.
-pub fn add_systems_to_dispatch(
-	builder: &mut DispatcherBuilder<'static, 'static>,
-	deps: &[&str],
-<<<<<<< HEAD
-) -> () {
+pub fn add_systems_to_dispatch(builder: &mut DispatcherBuilder<'static, 'static>, deps: &[&str]) {
 	builder.add(
 		AttachLaserComponentsToNewlyCreatedAtomsSystem,
 		"attach_atom_laser_components",
@@ -107,128 +103,77 @@
 	builder.add(
 		cooling::IndexCoolingLightsSystem,
 		"index_cooling_lights",
-		&["attach_cooling_index"],
+		deps,
 	);
 	builder.add(
-		sampler::InitialiseLaserSamplersSystem,
-		"initialise_laser_intensity",
-		&["index_cooling_lights"],
+		sampler::InitialiseLaserSamplerMasksSystem,
+		"initialise_laser_sampler_masks",
+		deps,
 	);
 	builder.add(
-		gaussian::SampleGaussianBeamIntensitySystem,
-		"sample_gaussian_beam_intensity",
-		&["initialise_laser_intensity"],
+		sampler::FillLaserSamplerMasksSystem,
+		"fill_laser_sampler_masks",
+		&["index_cooling_lights", "initialise_laser_sampler_masks"],
+	);
+	builder.add(
+		intensity::SampleLaserIntensitySystem,
+		"sample_laser_intensity",
+		&["index_cooling_lights"],
 	);
 	builder.add(
 		doppler::CalculateDopplerShiftSystem,
 		"calculate_doppler_shift",
-		&["sample_gaussian_beam_intensity"],
+		&["index_cooling_lights"],
 	);
 	builder.add(
-		force::CalculateCoolingForcesSystem,
-		"calculate_cooling_forces",
-		&["calculate_doppler_shift", "sample_gaussian_beam_intensity"],
+		sampler::CalculateLaserDetuningSystem,
+		"calculate_laser_detuning",
+		&[
+			"calculate_doppler_shift",
+			"zeeman_shift",
+			"index_cooling_lights",
+		],
 	);
 	builder.add(
-		force::CalculateNumberPhotonsScatteredSystem,
-		"cal_kick",
-		&["sample_gaussian_beam_intensity"],
+		rate::CalculateRateCoefficientsSystem,
+		"calculate_rate_coefficients",
+		&["calculate_laser_detuning"],
 	);
-	builder.add(repump::RepumpSystem, "repump", &["cal_kick"]);
 	builder.add(
-		force::ApplyRandomForceSystem,
-		"random_walk_system",
-		&["cal_kick"],
+		twolevel::CalculateTwoLevelPopulationSystem,
+		"calculate_twolevel",
+		&["calculate_rate_coefficients", "fill_laser_sampler_masks"],
 	);
-=======
-) -> DispatcherBuilder<'static, 'static> {
-	let builder = builder
-		.with(
-			AttachLaserComponentsToNewlyCreatedAtomsSystem,
-			"attach_atom_laser_components",
-			deps,
-		)
-		.with(
-			cooling::AttachIndexToCoolingLightSystem,
-			"attach_cooling_index",
-			deps,
-		)
-		.with(
-			cooling::IndexCoolingLightsSystem,
-			"index_cooling_lights",
-			deps,
-		)
-		.with(
-			sampler::InitialiseLaserSamplerMasksSystem,
-			"initialise_laser_sampler_masks",
-			deps,
-		)
-		.with(
-			sampler::FillLaserSamplerMasksSystem,
-			"fill_laser_sampler_masks",
-			&["index_cooling_lights", "initialise_laser_sampler_masks"],
-		)
-		.with(
-			intensity::SampleLaserIntensitySystem,
-			"sample_laser_intensity",
-			&["index_cooling_lights"],
-		)
-		.with(
-			doppler::CalculateDopplerShiftSystem,
-			"calculate_doppler_shift",
-			&["index_cooling_lights"],
-		)
-		.with(
-			sampler::CalculateLaserDetuningSystem,
-			"calculate_laser_detuning",
-			&[
-				"calculate_doppler_shift",
-				"zeeman_shift",
-				"index_cooling_lights",
-			],
-		)
-		.with(
-			rate::CalculateRateCoefficientsSystem,
-			"calculate_rate_coefficients",
-			&["calculate_laser_detuning"],
-		)
-		.with(
-			twolevel::CalculateTwoLevelPopulationSystem,
-			"calculate_twolevel",
-			&["calculate_rate_coefficients", "fill_laser_sampler_masks"],
-		)
-		.with(
-			photons_scattered::CalculateMeanTotalPhotonsScatteredSystem,
-			"calculate_total_photons",
-			&["calculate_twolevel"],
-		)
-		.with(
-			photons_scattered::CalculateExpectedPhotonsScatteredSystem,
-			"calculate_expected_photons",
-			&["calculate_total_photons", "fill_laser_sampler_masks"],
-		)
-		.with(
-			photons_scattered::CalculateActualPhotonsScatteredSystem,
-			"calculate_actual_photons",
-			&["calculate_expected_photons"],
-		)
-		.with(
-			force::CalculateAbsorptionForcesSystem,
-			"calculate_absorption_forces",
-			&["calculate_actual_photons"],
-		)
-		.with(
-			repump::RepumpSystem,
-			"repump",
-			&["calculate_absorption_forces"],
-		)
-		.with(
-			force::ApplyEmissionForceSystem,
-			"calculate_emission_forces",
-			&["calculate_absorption_forces"],
-		);
-	builder
->>>>>>> 5304d9d2
+	builder.add(
+		photons_scattered::CalculateMeanTotalPhotonsScatteredSystem,
+		"calculate_total_photons",
+		&["calculate_twolevel"],
+	);
+	builder.add(
+		photons_scattered::CalculateExpectedPhotonsScatteredSystem,
+		"calculate_expected_photons",
+		&["calculate_total_photons", "fill_laser_sampler_masks"],
+	);
+	builder.add(
+		photons_scattered::CalculateActualPhotonsScatteredSystem,
+		"calculate_actual_photons",
+		&["calculate_expected_photons"],
+	);
+	builder.add(
+		force::CalculateAbsorptionForcesSystem,
+		"calculate_absorption_forces",
+		&["calculate_actual_photons"],
+	);
+	builder.add(
+		repump::RepumpSystem,
+		"repump",
+		&["calculate_absorption_forces"],
+	);
+	builder.add(
+		force::ApplyEmissionForceSystem,
+		"calculate_emission_forces",
+		&["calculate_absorption_forces"],
+	);
 }
 
 /// Registers resources required by magnetics to the ecs world.
