--- conflicted
+++ resolved
@@ -1,15 +1,6 @@
 //! Components for the CoolingLight entities and their initilization
 
 use crate::atom::AtomicTransition;
-<<<<<<< HEAD
-use crate::ramp::Lerp;
-use serde::{Deserialize, Serialize};
-use specs::{
-	Component, Entities, HashMapStorage, Join, LazyUpdate, Read, ReadStorage, System, WriteStorage,
-};
-
-=======
->>>>>>> b586e1a3
 use crate::constant;
 use crate::ramp::Lerp;
 use serde::{Deserialize, Serialize};
