extern crate specs;
use specs::{Component,VecStorage,System,ReadStorage,WriteStorage,Join};
use crate::atom::*;
use crate::magnetic::*;
use crate::initiate::AtomInfo;
use crate::constant::HBAR as HBAR;
use crate::maths::Maths;
use crate::constant;

pub struct Laser{
	pub centre:[f64;3],
	pub wavenumber:[f64;3],
	pub polarization:f64,
	pub power:f64,
	pub std:f64,
	pub frequency:f64,
	pub index:u64,
}

impl Component for Laser{
	type Storage = VecStorage<Self>;
}
pub struct InteractionLaser{	
	pub index:u64,
	pub intensity:f64,
	pub polarization:f64,
	pub wavenumber:[f64;3],
	pub detuning_doppler:f64,
	pub force:[f64;3],
}

impl InteractionLaser{
	
	pub fn clone(&self)-> InteractionLaser{
		InteractionLaser{index:self.index,intensity:self.intensity,polarization:self.polarization,wavenumber:self.wavenumber.clone(),detuning_doppler:self.detuning_doppler,force:self.force.clone()}
	}
	
}

pub struct InteractionLaserALL{
	// just a collection of laser
	pub content:Vec<InteractionLaser>,
}

impl Component for InteractionLaserALL{
	type Storage = VecStorage<Self>;
}

impl InteractionLaserALL{
	pub fn clone(&self) -> InteractionLaserALL{
		let mut new = Vec::new();
		for i in self.content.iter(){
			new.push(i.clone());
		}
		InteractionLaserALL{content:new}
	}
}
pub struct UpdateInteractionLaser;
impl <'a> System<'a> for UpdateInteractionLaser{
	// this system will update the information regarding interaction between the lasers and the atoms
	type SystemData = (
									ReadStorage<'a,Position>,
									ReadStorage<'a,Velocity>,
									ReadStorage<'a,MagneticFieldSampler>,
									WriteStorage<'a,InteractionLaserALL>,
									ReadStorage<'a,AtomInfo>,
									);
		
	fn run(&mut self,(_pos,_vel,_mag,mut _inter,_atom):Self::SystemData){
		
		for (_vel,_pos,_mag,mut _inter,_atom) in (&_vel,&_pos,&_mag,&mut _inter,&_atom).join(){
			//println!("laser interaction updated");
<<<<<<< HEAD
			let mag_field = _mag.field;
			let Br = Maths::modulus(&mag_field);
=======
			let mag_field = _mag.mag_sampler;
			let br = Maths::modulus(&mag_field);
>>>>>>> bd36032d
			for inter in &mut _inter.content{
				let _mup = _atom.mup;
				let _mum = _atom.mum;
				let _muz = _atom.muz;	
				let s0 = inter.intensity/constant::SATINTEN;
				let omega = Maths::modulus(&inter.wavenumber) * constant::c;
				let wave_vector = inter.wavenumber;
				let p = inter.polarization;
				let gamma = _atom.gamma;
				let atom_frequency = _atom.frequency;
				let costheta = Maths::dot_product(&wave_vector,&mag_field) / Maths::modulus(&wave_vector)/Maths::modulus(&mag_field);
				let detuning = omega - atom_frequency * 2.0* constant::PI - Maths::dot_product(&wave_vector,&_vel.vel);
				
				let scatter1 = 0.25*(p*costheta + 1.).powf(2.)*gamma/2./(1.+s0+4.*(detuning - _mup/HBAR*br).powf(2.)/gamma.powf(2.));
				let scatter2 = 0.25*(p*costheta - 1.).powf(2.)*gamma/2./(1.+s0+4.*(detuning - _mum/HBAR*br).powf(2.)/gamma.powf(2.));
				let scatter3 = 0.5*(1. - costheta.powf(2.))*gamma/2./(1.+s0+4.*(detuning - _muz/HBAR*br).powf(2.)/gamma.powf(2.));
				let force_new = Maths::array_multiply(&wave_vector,s0*HBAR*(scatter1+scatter2+scatter3));
				
				inter.force =force_new;
				inter.detuning_doppler=detuning;
			}
		}
	}
}

pub struct UpdateLaser;

impl <'a> System<'a> for UpdateLaser{
	type SystemData = ( ReadStorage<'a,Position>,
									ReadStorage<'a,Laser>,
									WriteStorage<'a,InteractionLaserALL>
									);
		
	fn run(&mut self,(_pos,_laser,mut _inter):Self::SystemData){
		
		//update the sampler for laser, namely intensity, wavenumber? , polarization
		for (mut _inter,_pos) in (&mut _inter,&_pos).join(){
			//println!("laser updated");
			for inter in &mut _inter.content{
			for _laser in (&_laser).join(){
				if _laser.index == inter.index{
					let rela_cood = Maths::array_addition(&_pos.pos,&Maths::array_multiply(&_laser.centre,-1.));
					let distance = Maths::modulus(&Maths::cross_product(&_laser.wavenumber,&rela_cood))/Maths::modulus(&_laser.wavenumber);
					let laser_inten = _laser.power*Maths::gaussian_dis(_laser.std,distance);
					inter.intensity = laser_inten;
					inter.wavenumber = _laser.wavenumber;
					inter.polarization = _laser.polarization;
				}
			}
			}
		}
	}
}<|MERGE_RESOLUTION|>--- conflicted
+++ resolved
@@ -70,13 +70,8 @@
 		
 		for (_vel,_pos,_mag,mut _inter,_atom) in (&_vel,&_pos,&_mag,&mut _inter,&_atom).join(){
 			//println!("laser interaction updated");
-<<<<<<< HEAD
 			let mag_field = _mag.field;
-			let Br = Maths::modulus(&mag_field);
-=======
-			let mag_field = _mag.mag_sampler;
 			let br = Maths::modulus(&mag_field);
->>>>>>> bd36032d
 			for inter in &mut _inter.content{
 				let _mup = _atom.mup;
 				let _mum = _atom.mum;
