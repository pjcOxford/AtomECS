--- conflicted
+++ resolved
@@ -165,14 +165,8 @@
 	with(AttachLaserComponentsToNewlyCreatedAtomsSystem, "", &[])
 }
 
-<<<<<<< HEAD
 /// Registers all resources required by the laser module.
-pub fn register_resources(world: &mut World) {
-=======
-/// Registers resources required by magnetics to the ecs world.
-pub fn register_component_laser(world: &mut World) {
-		world.register::<InteractionLaserALL>();
->>>>>>> a0363cab
+pub fn register_components(world: &mut World) {
 		world.register::<Laser>();
 		world.register::<CoolingForce>();
 }
@@ -197,7 +191,7 @@
 	fn test_laser_components_are_added_to_new_atoms() {
 		let mut test_world = World::new();
 		test_world.register::<NewlyCreated>();
-		register_resources(&mut test_world);
+		register_components(&mut test_world);
 
 		let mut dispatcher = DispatcherBuilder::new()
 			.with(
