extern crate specs;
use specs::{System,ReadStorage,WriteStorage,Join,Component,VecStorage,HashMapStorage,DispatcherBuilder,World,Read,Entities,LazyUpdate};
use crate::atom::Position;
use crate::initiate::NewlyCreated;
use crate::maths;

/// A component that stores the magnetic field at an entity's location.
pub struct MagneticFieldSampler{
	
	/// Vector representing the magnetic field components along x,y,z in units of Gauss.
	pub field:[f64;3],

	/// Magnitude of the magnetic field in units of Gauss
	pub magnitude: f64
}

impl Component for MagneticFieldSampler{
	type Storage = VecStorage<Self>;
}

impl Default for MagneticFieldSampler {
	fn default() -> Self {
		MagneticFieldSampler{field: [0.0,0.0,0.0], magnitude: 0.0}
	}
}

/// A component representing a 3D quadrupole field.
pub struct QuadrupoleField3D{
	/// Gradient of the quadrupole field, in units of Gauss/cm
	pub gradient:f64
}

impl Component for QuadrupoleField3D{
	type Storage = HashMapStorage<Self>;
}

/// A component representing a uniform bias field, of the form `B = [ B_x, B_y, B_z ]`
pub struct UniformMagneticField { 
	/// Vector field components with respect to the x,y,z cartesian axes, in units of Tesla.
	pub field:[f64;3],
}

impl Component for UniformMagneticField {
	type Storage = HashMapStorage<Self>;
}

impl UniformMagneticField {
	/// Create a UniformMagneticField with components specified in units of Gauss.
	pub fn gauss(components:[f64;3]) -> UniformMagneticField{ 
		UniformMagneticField{field: maths::array_multiply(&components,1e-4)}
		}

	/// Create a UniformMagneticField with components specified in units of Tesla.
	pub fn tesla(components:[f64;3]) -> UniformMagneticField{ 
		UniformMagneticField{field: components}
	}
}

/// Updates the values of magnetic field samplers to include quadrupole fields in the world.
pub struct Sample3DQuadrupoleFieldSystem;

impl Sample3DQuadrupoleFieldSystem {

	/// Calculates the quadrupole magnetic field.
	/// The field is defined with components `Bx = grad*x`, `By = grad*y`, `Bz = -2 * grad * z`.
	/// 
	/// # Arguments
	/// 
	/// `pos`: position of the sampler, m
	/// 
	/// `centre`: position of the quadrupole node, m
	/// 
	/// `gradient`: quadrupole gradient, in Tesla/m
	pub fn calculate_field(pos:&[f64;3], centre:&[f64;3], gradient:f64) -> [f64;3]{
		let rel_pos = maths::array_subtraction(&pos, &centre);
		[rel_pos[0]*gradient, rel_pos[1]*gradient, rel_pos[2]*-2.*gradient]
	}
}

impl <'a> System<'a> for Sample3DQuadrupoleFieldSystem{
		type SystemData = (WriteStorage<'a,MagneticFieldSampler>,
									ReadStorage<'a,Position>,
									ReadStorage<'a,QuadrupoleField3D>,
									);
	fn run(&mut self,(mut sampler,pos,quadrupole):Self::SystemData){
		for (centre, quadrupole) in (&pos, &quadrupole).join(){
			for (pos,mut sampler) in (&pos,&mut sampler).join(){
				let quad_field = Sample3DQuadrupoleFieldSystem::calculate_field(&pos.pos, &centre.pos, quadrupole.gradient);
				sampler.field = maths::array_addition(&quad_field, &sampler.field);
			}
		}
	}
}

/// Updates the values of magnetic field samplers to include uniform magnetic fields in the world.
pub struct UniformMagneticFieldSystem;

impl <'a> System<'a> for UniformMagneticFieldSystem{
		type SystemData = (WriteStorage<'a,MagneticFieldSampler>,
									ReadStorage<'a,UniformMagneticField>,
									);
	fn run(&mut self,(mut sampler,fields):Self::SystemData){
		for field in (&fields).join() {
			for mut sampler in (&mut sampler).join(){
				sampler.field = maths::array_addition(&sampler.field, &field.field);
			}
		}
	}
}

/// System that clears the magnetic field samplers each frame.
pub struct ClearMagneticFieldSamplerSystem;

impl <'a> System<'a> for ClearMagneticFieldSamplerSystem{
	type SystemData = (WriteStorage<'a,MagneticFieldSampler>);
	fn run (&mut self,mut sampler:Self::SystemData){
		for sampler in (&mut sampler).join(){
			sampler.magnitude = 0.;
			sampler.field = [0.,0.,0.]
		}
	}
}

/// System that calculates the magnitude of the magnetic field.
/// 
/// The magnetic field magnitude is frequently used, so it makes sense to calculate it once and cache the result.
/// This system runs after all other magnetic field systems.
pub struct CalculateMagneticFieldMagnitudeSystem;

impl <'a> System<'a> for CalculateMagneticFieldMagnitudeSystem {
	type SystemData = (WriteStorage<'a,MagneticFieldSampler>);
	fn run (&mut self,mut sampler:Self::SystemData){
		for sampler in (&mut sampler).join(){
			sampler.magnitude = maths::modulus(&sampler.field);
		}
	}
}

/// Attachs the MagneticFieldSampler component to newly created atoms. 
/// This allows other magnetic Systems to interact with the atom, eg to calculate fields at their location.
pub struct AttachFieldSamplersToNewlyCreatedAtomsSystem;

impl<'a> System<'a> for AttachFieldSamplersToNewlyCreatedAtomsSystem {
	type SystemData = (Entities<'a>,ReadStorage<'a,NewlyCreated>, Read<'a,LazyUpdate>);
	fn run (&mut self, (ent, newly_created, updater):Self::SystemData) {
		for (ent, _nc) in (&ent, &newly_created).join() {
			updater.insert(ent, MagneticFieldSampler::default());
		}
	}
}

/// Adds the systems required by magnetics to the dispatcher.
/// 
/// #Arguments
/// 
/// `builder`: the dispatch builder to modify
/// 
/// `deps`: any dependencies that must be completed before the magnetics systems run.
pub fn add_systems_to_dispatch(builder: DispatcherBuilder<'static,'static>, deps: &[&str]) -> DispatcherBuilder<'static,'static> {
	builder.
	with(ClearMagneticFieldSamplerSystem,"magnetics_clear", deps).
	with(Sample3DQuadrupoleFieldSystem,"magnetics_quadrupole",&["magnetics_clear"]).
	with(UniformMagneticFieldSystem,"magnetics_uniform",&["magnetics_quadrupole"]).
	with(CalculateMagneticFieldMagnitudeSystem,"magnetics_magnitude",&["magnetics_uniform"]).
	with(AttachFieldSamplersToNewlyCreatedAtomsSystem, "add_magnetic_field_samplers", &[])
}

/// Registers resources required by magnetics to the ecs world.
<<<<<<< HEAD
pub fn register_resources(world: &mut World) {
=======
pub fn register_component_magnetic(world: &mut World) {
>>>>>>> a0363cab
		world.register::<UniformMagneticField>();
		world.register::<QuadrupoleField3D>();
		world.register::<MagneticFieldSampler>();
}

#[cfg(test)]
pub mod tests {

	use super::*;
	extern crate specs;
	use specs::{World,Builder,DispatcherBuilder};

	/// Tests the correct implementation of the quadrupole 3D field
	#[test]
	fn test_quadrupole3dfield() {
		let pos = [1.,1.,1.];
		let centre = [0.,1.,0.];
		let gradient = 1.;
		let field = Sample3DQuadrupoleFieldSystem::calculate_field(&pos, &centre, gradient);
		assert_eq!(field, [1.,0.,-2.]);
	}

	/// Tests the correct implementation of the magnetics systems and dispatcher.
	/// This is done by setting up a test world and ensuring that the magnetic systems perform the correct operations on test entities.
	#[test]
	fn test_magnetics_systems()
	{
		let mut test_world = World::new();
<<<<<<< HEAD
		register_resources(&mut test_world);
=======
		register_component_magnetic(&mut test_world);
>>>>>>> a0363cab
		test_world.register::<Position>();
		let builder=DispatcherBuilder::new();
		let configured_builder = add_systems_to_dispatch(builder, &[]);
		let mut dispatcher = configured_builder.build();
		dispatcher.setup(&mut test_world.res);

		test_world.create_entity()
		.with(UniformMagneticField{field: [2.0, 0.0, 0.0]})
		.with(QuadrupoleField3D{gradient: 1.0})
		.with(Position{pos:[0.0,0.0,0.0]})
		.build();

		let sampler_entity = test_world.create_entity()
		.with(Position { pos: [ 1.0, 1.0, 1.0 ]})
		.with(MagneticFieldSampler::default())
		.build();

		dispatcher.dispatch(&mut test_world.res);

		let samplers = test_world.read_storage::<MagneticFieldSampler>();
		let sampler = samplers.get(sampler_entity);
		assert_eq!(sampler.expect("entity not found").field,[2.0+1.0,1.0,-2.0]);
	}

	/// Tests that magnetic field samplers are added to newly created atoms.
	#[test]
	fn test_field_samplers_are_added()
	{
		let mut test_world = World::new();
<<<<<<< HEAD
		register_resources(&mut test_world);
=======
		register_component_magnetic(&mut test_world);
>>>>>>> a0363cab
		test_world.register::<NewlyCreated>();
		let builder=DispatcherBuilder::new();
		let configured_builder = add_systems_to_dispatch(builder, &[]);
		let mut dispatcher = configured_builder.build();
		dispatcher.setup(&mut test_world.res);

		let sampler_entity = test_world.create_entity()
		.with(NewlyCreated)
		.build();

		dispatcher.dispatch(&mut test_world.res);
		test_world.maintain();

		let samplers = test_world.read_storage::<MagneticFieldSampler>();
		assert_eq!(samplers.contains(sampler_entity), true);
	}
}	<|MERGE_RESOLUTION|>--- conflicted
+++ resolved
@@ -166,11 +166,7 @@
 }
 
 /// Registers resources required by magnetics to the ecs world.
-<<<<<<< HEAD
-pub fn register_resources(world: &mut World) {
-=======
-pub fn register_component_magnetic(world: &mut World) {
->>>>>>> a0363cab
+pub fn register_components(world: &mut World) {
 		world.register::<UniformMagneticField>();
 		world.register::<QuadrupoleField3D>();
 		world.register::<MagneticFieldSampler>();
@@ -199,11 +195,7 @@
 	fn test_magnetics_systems()
 	{
 		let mut test_world = World::new();
-<<<<<<< HEAD
-		register_resources(&mut test_world);
-=======
-		register_component_magnetic(&mut test_world);
->>>>>>> a0363cab
+		register_components(&mut test_world);
 		test_world.register::<Position>();
 		let builder=DispatcherBuilder::new();
 		let configured_builder = add_systems_to_dispatch(builder, &[]);
@@ -233,11 +225,7 @@
 	fn test_field_samplers_are_added()
 	{
 		let mut test_world = World::new();
-<<<<<<< HEAD
-		register_resources(&mut test_world);
-=======
-		register_component_magnetic(&mut test_world);
->>>>>>> a0363cab
+		register_components(&mut test_world);
 		test_world.register::<NewlyCreated>();
 		let builder=DispatcherBuilder::new();
 		let configured_builder = add_systems_to_dispatch(builder, &[]);
