--- conflicted
+++ resolved
@@ -95,10 +95,6 @@
                     Force::default(),
                     Mass {value: 1.0},
                     OldForce(Force::default()),
-<<<<<<< HEAD
-                    Marker {write_status: WriteOrNot::NotWrite},
-=======
->>>>>>> 13158648
                 ));
             }
             for _i in 0..500 {
