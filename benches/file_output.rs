--- conflicted
+++ resolved
@@ -14,11 +14,7 @@
 criterion_group!(benches, output_bench);
 criterion_main!{benches}
 
-<<<<<<< HEAD
-fn bench_simulation(c: &mut Criterion) {
-=======
 fn output_bench(c: &mut Criterion) {
->>>>>>> 681251ee
     let mut group = c.benchmark_group("file output");
     
     group.bench_function("add + remove", |b| {
@@ -56,10 +52,7 @@
                     Force::default(),
                     Mass {value: 1.0},
                     OldForce(Force::default()),
-<<<<<<< HEAD
-=======
                     Marker {write_status: WriteOrNot::NotWrite},
->>>>>>> 681251ee
                 ));
             }
             for _i in 0..100 {
@@ -73,11 +66,7 @@
             let mut rng = rand::rng();
             let mut app = App::new();
             
-<<<<<<< HEAD
-            app.add_plugins(FileOutputPlugin::<Position, Text, Marker>::new("pos.txt".to_string(), 1));
-=======
             app.add_plugins(FileOutputPlugin::<Position, Text>::new("pos.txt".to_string(), 1));
->>>>>>> 681251ee
             app.add_plugins(MarkerPlugin);
             app.add_plugins(IntegrationPlugin);
 
@@ -107,10 +96,7 @@
                     Force::default(),
                     Mass {value: 1.0},
                     OldForce(Force::default()),
-<<<<<<< HEAD
-=======
                     Marker {write_status: WriteOrNot::NotWrite},
->>>>>>> 681251ee
                 ));
             }
             for _i in 0..100 {
